"""
Central repository for Whoop API endpoints.

This module contains all API endpoints used by the library,
making it easier to update when the API changes.
"""


class Endpoints:
    """
    Whoop API endpoints.
    
    This class centralizes all API endpoints used by the library.
    If the API endpoints change, they can be updated in one place.
    """
    # Base URLs
    BASE_API = "https://api-7.whoop.com"
    BASE_PROD = "https://api.prod.whoop.com"
    
    # Authentication
    AUTH = f"{BASE_PROD}/auth-service/v2/whoop/sign-in"
    USER = f"{BASE_PROD}/auth-service/v2/user"
    
    # Sleep endpoints
    SLEEP_EVENT = f"{BASE_PROD}/sleep-service/v1/sleep-events"
    SLEEP_VOW = f"{BASE_PROD}/vow-service/v1/vows/sleep/1d/cycle"
    
<<<<<<< HEAD
    # Activity endpoints (BFF - Backend for Frontend)
    CYCLES = f"{BASE_PROD}/core-details-bff/v0/cycles/details"
=======
    # Activity endpoints (NEW BFF endpoint)
    CYCLES = f"{BASE_PROD}/core-details-bff/v0/cycles/details"
    # Old endpoint (deprecated): f"{BASE_PROD}/activities-service/v1/cycles/aggregate/range"
>>>>>>> efb10008
    
    # Heart rate endpoints
    HEART_RATE = f"{BASE_PROD}/metrics-service/v1/metrics/user" 
    
    # Sports/Activity endpoints
    SPORTS_HISTORY = f"{BASE_PROD}/activities-service/v1/sports/history"

    # Recovery endpoints
    RECOVERY_VOW = f"{BASE_PROD}/vow-service/v1/vows/recovery/1d/cycle"<|MERGE_RESOLUTION|>--- conflicted
+++ resolved
@@ -25,14 +25,8 @@
     SLEEP_EVENT = f"{BASE_PROD}/sleep-service/v1/sleep-events"
     SLEEP_VOW = f"{BASE_PROD}/vow-service/v1/vows/sleep/1d/cycle"
     
-<<<<<<< HEAD
     # Activity endpoints (BFF - Backend for Frontend)
     CYCLES = f"{BASE_PROD}/core-details-bff/v0/cycles/details"
-=======
-    # Activity endpoints (NEW BFF endpoint)
-    CYCLES = f"{BASE_PROD}/core-details-bff/v0/cycles/details"
-    # Old endpoint (deprecated): f"{BASE_PROD}/activities-service/v1/cycles/aggregate/range"
->>>>>>> efb10008
     
     # Heart rate endpoints
     HEART_RATE = f"{BASE_PROD}/metrics-service/v1/metrics/user" 
